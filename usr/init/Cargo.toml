--- conflicted
+++ resolved
@@ -14,9 +14,6 @@
 lineup = { path = "../../lib/lineup" }
 kpi = { path = "../../lib/kpi" }
 vibrio = { path = "../../lib/vibrio" }
-kpi = { path = "../../lib/kpi" }
-arrayvec = { version = "0.7.0", default-features = false }
-proptest = {version = "1.0.0", default-features = false, features = ['alloc', 'hardware-rng']}
 rawtime = "0.0.4"
 x86 = "0.40"
 log = "0.4"
@@ -26,10 +23,7 @@
 cstr_core = { version = "0.2.3", default-features = false }
 spin = { version = "0.5.2", default_features = false }
 hashbrown = { version = "0.11", features = [ "nightly" ] }
-<<<<<<< HEAD
-=======
 proptest = {version = "1.0.0", default-features = false, features = ['alloc', 'hardware-rng']}
->>>>>>> 50634a40
 
 [features]
 default = []
